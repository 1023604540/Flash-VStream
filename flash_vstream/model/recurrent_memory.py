--- conflicted
+++ resolved
@@ -59,12 +59,9 @@
             output_attentions: Optional[bool] = False,
     ):
         query = self.transpose_for_scores(self.q_proj(hidden_states))
-<<<<<<< HEAD
-        #print("query", query.shape)
-
-=======
+
         
->>>>>>> 847a87b7
+
         if encoder_hidden_states is not None:  # use encoder_hidden_states to initialize key and value
             # cross attention
             if past_key_value is not None:
@@ -89,10 +86,8 @@
             else:
                 key = self.transpose_for_scores(self.k_proj(hidden_states))
                 value = self.transpose_for_scores(self.v_proj(hidden_states))
-<<<<<<< HEAD
-        #print("key", key.shape)
-=======
->>>>>>> 847a87b7
+
+
         attention_scores = torch.matmul(query, key.transpose(-1, -2))  # B, H, N, M
 
         # TODO position encoding
@@ -251,9 +246,7 @@
             if use_cache:
                 next_cache += (layer_outputs[-1],)
         read_memories, hidden_states = unpack(hidden_states, ps, 'b * d')
-<<<<<<< HEAD
-        # print("recurrent_run_success")
-=======
+
         read_memories = self.recurrent_memory_projector(read_memories)
         # proj_hidden_states = self.proj(hidden_states)
 
@@ -261,7 +254,7 @@
         #     return proj_hidden_states, read_memories, all_self_attentions, all_cross_attentions
         # else:
         #     return read_memories, hidden_states
->>>>>>> 847a87b7
+
         return read_memories, hidden_states
 
 
@@ -278,7 +271,7 @@
     mm_intermediate_size = 4096  # Feedforward hidden layer size
     num_memory_tokens = 16  # Number of memory tokens
     depth = 1  # Number of Transformer layers
-<<<<<<< HEAD
+
 
 ## Example Usage
 
@@ -311,5 +304,4 @@
 # # Output shapes
 # read_memories, hidden_states = output
 # print("Read Memories:", read_memories.shape)  # [B, num_memory_tokens, config.mm_hidden_size]
-=======
->>>>>>> 847a87b7
+
