#    This file may have been modified by Flash-VStream Authors (Flash-VStream Modifications”). All Flash-VStream Modifications are Copyright 2024 Flash-VStream Authors. 
# ------------------------------------------------------------------------
# Based on https://github.com/haotian-liu/LLaVA. Below is the original copyright:
#    Copyright 2023 Haotian Liu
#
#    Licensed under the Apache License, Version 2.0 (the "License");
#    you may not use this file except in compliance with the License.
#    You may obtain a copy of the License at
#
#        http://www.apache.org/licenses/LICENSE-2.0
#
#    Unless required by applicable law or agreed to in writing, software
#    distributed under the License is distributed on an "AS IS" BASIS,
#    WITHOUT WARRANTIES OR CONDITIONS OF ANY KIND, either express or implied.
#    See the License for the specific language governing permissions and
#    limitations under the License.

from email.mime import image
import time
import math
import logging
from numpy import rec
import torch
import torch.nn as nn
import torch.nn.functional as F
from torch.multiprocessing import Lock, Manager

from abc import ABC, abstractmethod
from flash_vstream.model.multimodal_encoder.builder import build_vision_tower
from flash_vstream.model.multimodal_projector.builder import build_vision_projector
from flash_vstream.model.multimodal_projector.self_segment import segment

from flash_vstream.constants import IGNORE_INDEX, IMAGE_TOKEN_INDEX, DEFAULT_IMAGE_PATCH_TOKEN, DEFAULT_IM_START_TOKEN, DEFAULT_IM_END_TOKEN

from flash_vstream.model.compress_functions import drop_feature, merge_feature, kmeans_feature, weighted_kmeans_feature, k_drop_feature, k_merge_feature, attention_feature
from flash_vstream.model.recurrent_memory import TransformerProjector
import copy

class NeuralTuringMachine(nn.Module):
    def __init__(self, input_dim=1024, output_dim=1024, attention_dropout=0.1):
        super(NeuralTuringMachine, self).__init__()
        self.input_dim = input_dim
        self.output_dim = output_dim
        self.q_proj = nn.Linear(input_dim, output_dim)
        self.k_proj = nn.Linear(input_dim, output_dim)
        self.v_proj = nn.Linear(input_dim, output_dim)
        self.dropout = nn.Dropout(attention_dropout)
        self.out_proj = nn.Linear(output_dim, input_dim)
        self.out_dropout = nn.Dropout(attention_dropout)
        self.out_ln = nn.LayerNorm(input_dim, eps=1e-12)

    def get_weight(self, x, y):
        query = self.q_proj(x)
        key = self.k_proj(y)
        scores = torch.matmul(query, key.transpose(0, 1)) / math.sqrt(self.output_dim)
        weight = F.softmax(scores, dim=-1)
        return weight
    
    def forward(self, x, y):
        query = self.q_proj(x)
        key = self.k_proj(y)
        scores = torch.matmul(query, key.transpose(0, 1)) / math.sqrt(self.output_dim)
        weight = F.softmax(scores, dim=-1)
        attn = self.dropout(weight)
        value = self.v_proj(y)
        output = torch.matmul(attn, value)
        output = self.out_proj(output)
        output = self.out_dropout(output)
        output = self.out_ln(output.unsqueeze(0)).squeeze(0)
        return output

num_instances = 0

class VStreamMetaModel:

    def __init__(self, config):
        super(VStreamMetaModel, self).__init__(config)

        self.mm_input_dim = config.mm_hidden_size
        if getattr(config, 'mm_use_4_vision_tokens', False):
            self.mm_input_dim = self.mm_input_dim * 4

        if hasattr(config, "mm_vision_tower"):
            self.vision_tower = build_vision_tower(config, delay_load=True)
            self.mm_projector = build_vision_projector(config, self.mm_input_dim)

        compress_Turing_hidden_dim = getattr(self.config, "compress_Turing_hidden_dim", 32)
        self.attention_model = NeuralTuringMachine(self.mm_input_dim, compress_Turing_hidden_dim)

    def get_vision_tower(self):
        vision_tower = getattr(self, 'vision_tower', None)
        if type(vision_tower) is list:
            vision_tower = vision_tower[0]
        return vision_tower

    def initialize_vision_modules(self, model_args, fsdp=None):
        vision_tower = model_args.vision_tower
        mm_vision_select_layer = model_args.mm_vision_select_layer
        mm_vision_select_feature = model_args.mm_vision_select_feature
        pretrain_mm_mlp_adapter = model_args.pretrain_mm_mlp_adapter

        self.config.mm_vision_tower = vision_tower

        if self.get_vision_tower() is None:
            vision_tower = build_vision_tower(model_args)

            if fsdp is not None and len(fsdp) > 0:
                self.vision_tower = [vision_tower]
            else:
                self.vision_tower = vision_tower
        else:
            if fsdp is not None and len(fsdp) > 0:
                vision_tower = self.vision_tower[0]
            else:
                vision_tower = self.vision_tower
            vision_tower.load_model()

        self.config.use_mm_proj = True
        self.config.mm_projector_type = getattr(model_args, 'mm_projector_type', 'linear')
        self.config.mm_hidden_size = vision_tower.hidden_size
        self.config.mm_vision_select_layer = mm_vision_select_layer
        self.config.mm_vision_select_feature = mm_vision_select_feature

        self.config.compress_type = getattr(model_args, "compress_type", None)
        self.config.compress_size = getattr(model_args, "compress_size", 1)
        self.config.compress_long_memory_size = getattr(model_args, "compress_long_memory_size", 1)
        self.config.compress_Turing_memory_size = getattr(model_args, "compress_Turing_memory_size", 1)
        self.config.compress_Turing_update_ratio = getattr(model_args, "compress_Turing_update_ratio", 0.2)
        self.config.video_max_frames = getattr(model_args, "video_max_frames", 50)
        self.config.video_long_memory_length = getattr(model_args, "video_long_memory_length", 10)
        self.config.video_Turing_memory_length = getattr(model_args, "video_Turing_memory_length", 10)
        self.config.video_short_memory_length = getattr(model_args, "video_short_memory_length", 10)
        self.config.video_current_memory_length = getattr(model_args, "video_current_memory_length", 1)
        self.config.video_sample_type = getattr(model_args, "video_sample_type", "center")

        if getattr(self, 'mm_projector', None) is None:
            self.mm_projector = build_vision_projector(self.config)
        else:
            # In case it is frozen by LoRA
            for p in self.mm_projector.parameters():
                p.requires_grad = True

        if pretrain_mm_mlp_adapter is not None:
            mm_projector_weights = torch.load(pretrain_mm_mlp_adapter, map_location='cpu')
            def get_w(weights, keyword):
                return {k.split(keyword + '.')[1]: v for k, v in weights.items() if keyword in k}
            self.mm_projector.load_state_dict(get_w(mm_projector_weights, 'mm_projector'))

class VStreamMetaForCausalLM(ABC):


    def __init__(self, config):
        super(VStreamMetaForCausalLM, self).__init__(config)
        # support video streaming mode
        # load recurrent memory 
        self.recurrent_memory_transformer = TransformerProjector()
        self.recurrent_memory = None
        self.r_memory = None
        self.use_video_streaming_mode = False
        self.video_embedding_memory = None  # set to torch.multiprocessing.Manager.list() when launching
        self.video_embedding_mem_lock = Lock()
        self.recurrent_memory_projector = None

    @abstractmethod
    def get_model(self):
        pass

    def get_vision_tower(self):
        return self.get_model().get_vision_tower()

    def encode_images(self, images):  # extract VIT features from images
        image_features = self.get_model().get_vision_tower()(images)
        return image_features

    def reshape_2x2_image_features(self, image_features):  #from (B ,P*P, D) to (B, P/2 * P/2, 4D), adjacent image features are put together
        B, P, D = image_features.shape
        patch_size = round(math.sqrt(P))
        assert patch_size % 2 == 0, "Patch size must be divisible by 2."
        image_features = image_features.reshape(B, patch_size, patch_size, D)
        image_features_2x2 = image_features.reshape(B, patch_size // 2, 2, patch_size // 2, 2, D)
        image_features_2x2 = image_features_2x2.permute(0, 1, 3, 2, 4, 5)  
        image_features_2x2 = image_features_2x2.reshape(B, patch_size // 2, patch_size // 2, 4 * D)  # concat 2x2 neighbor patches
        image_features = image_features_2x2.reshape(B, (patch_size // 2) ** 2, 4 * D)
        return image_features
    
    def attention(self, turing_memory, new_feature, update_ratio=0.2):
        T1, D1 = turing_memory.shape
        T2, D2 = new_feature.shape
        assert D1 == D2, f"dimmension not match, {D1} != {D2}"
        model = self.get_model().attention_model
        weight = model.get_weight(turing_memory, new_feature)
        weight = weight * update_ratio  # [T1, T2]
        decay = weight.sum(dim=1, keepdim=True)  # [T0*P, 1], 表示当前NTM memory和新来的feat的相似度
        turing_memory = turing_memory * (1 - decay) + torch.mm(weight, new_feature)
        return turing_memory
    
    def attention2(self, turing_memory, new_feature, update_ratio=0.2):  # deprecated
        T1, D1 = turing_memory.shape
        T2, D2 = new_feature.shape
        assert D1 == D2, f"dimmension not match, {D1} != {D2}"
        model = self.get_model().attention_model
        turing_memory = model.forward(turing_memory, new_feature)
        return turing_memory

    def compress_spatial_features(self, image_features, compress_size=1): # use 2d conv to compress spatial features from P*P to compress_size*compress_size
        compress_type = getattr(self.config, "compress_type", None)
        patch_size = round(math.sqrt(image_features.shape[1]))
        assert patch_size * patch_size == image_features.shape[1], f"For ViT feature map, {patch_size}*{patch_size}={patch_size**2} != {image_features.shape[1]}"
        if patch_size == compress_size:
            return image_features
        elif compress_type is not None:
            if 'mean' in self.config.compress_type:
                # TODO: currently use 1 token per frame (or image), direct poolt
                if compress_size == 1:
                    image_features = image_features.mean(dim=1, keepdim=True)
                else:
                    image_features = image_features.view(-1, patch_size, patch_size, image_features.shape[-1])
                    image_features = image_features.permute(0, 3, 1, 2)  # [B*T, D, P, P]
                    pooled_features = F.avg_pool2d(image_features, (patch_size // compress_size, patch_size // compress_size))
                    pooled_features = pooled_features.permute(0, 2, 3, 1)  # [B*T, P, P, D]
                    image_features = pooled_features.view(-1, compress_size * compress_size, pooled_features.shape[-1])
            else:
                raise NotImplementedError(f"`compress_type` {self.config.compress_type} is not supported yet.")
        return image_features
    
    # def compress_temporal_features(self, image_features):
    #     video_long_memory_length = getattr(self.config, "video_long_memory_length", 10)
    #     video_Turing_memory_length = getattr(self.config, "video_Turing_memory_length", 10)
    #     video_short_memory_length = getattr(self.config, "video_short_memory_length", 10)  # not used
    #     video_current_memory_length = getattr(self.config, "video_current_memory_length", 1)
    #     compress_long_memory_size = getattr(self.config, "compress_long_memory_size", 1)
    #     compress_Turing_memory_size = getattr(self.config, "compress_Turing_memory_size", 1)
    #     compress_Turing_update_ratio = getattr(self.config, "compress_Turing_update_ratio", 0.2)
    #     compress_fn_dic = {
    #         'drop': drop_feature,
    #         'merge': merge_feature,
    #         'kmeans': kmeans_feature,
    #         'weighted_kmeans': weighted_kmeans_feature,
    #         'kdrop': k_drop_feature,
    #         'kmerge': k_merge_feature,
    #         'attention': attention_feature,
    #     }
    #     compress_type = self.config.video_sample_type
    #     if compress_type in compress_fn_dic:
    #         compress_fn = compress_fn_dic[compress_type]
    #     else:
    #         raise NotImplementedError(f'max_length = {self.config.video_max_frames},'
    #                                     f'while video_sample_type = {compress_type} is not supported yet.')
    #     new_image_features = []
    #     step_indices = []
    #     step_features = []
    #     for img_feature in image_features:  # [T, P*P, D]
    #         cur_start = min(video_current_memory_length, img_feature.shape[0])
    #         ### Calc Spatial Memory
    #         if cur_start == 0:
    #             cur_memory = img_feature[:0]
    #             long_memory = img_feature
    #             Turing_memory = img_feature
    #         else:
    #             cur_memory = img_feature[-cur_start:]  # [C, P*P, D]
    #             long_memory = img_feature[:-cur_start]  # [L, P*P, D]
    #             Turing_memory = img_feature[:-cur_start]  # [L, P*P, D]
    #         if compress_long_memory_size * compress_long_memory_size != long_memory.shape[1]:
    #             long_memory = self.compress_spatial_features(long_memory, compress_long_memory_size) # [L, P'*P', D]
    #         if compress_Turing_memory_size * compress_Turing_memory_size != Turing_memory.shape[1]:
    #             Turing_memory = self.compress_spatial_features(Turing_memory, compress_Turing_memory_size) # [L, P'*P', D]
    #         ### Calc Temporal Memory
    #         if video_long_memory_length == 0 or long_memory.shape[0] == 0:
    #             long_memory_compreesed = long_memory[:0]
    #         else:
    #             long_memory_compreesed, weight, step_long_indices = compress_fn(long_memory, video_long_memory_length) # [L_long, P'*P', D], [L_long]
    #             ### Calc Retrieved Memory
    #             sorted_indices = torch.argsort(weight, descending=True)  # [L_long]
    #             key_centroids = long_memory[sorted_indices]  # [L_long, P'*P', D]
    #             key_length = 3
    #             if key_centroids.shape[0] > key_length:
    #                 key_centroids = key_centroids[:key_length]
    #             dists = ((long_memory.unsqueeze(1) - key_centroids.unsqueeze(0)) ** 2).sum(dim=3).sum(dim=2).sqrt()  # [L_long, k_L]
    #             min_indices = torch.argmin(dists, dim=0)  # [k_L]
    #             key_memory = img_feature[min_indices]
    #             cur_memory = torch.cat([key_memory, cur_memory], dim=0)
    #         ### Calc Abstract Memory
    #         if video_Turing_memory_length == 0 or Turing_memory.shape[0] == 0:
    #             Turing_memory_compreesed = Turing_memory[:0]
    #         else:
    #             Turing_memory_compreesed, _ = attention_feature(Turing_memory, video_Turing_memory_length, self.attention, update_ratio=compress_Turing_update_ratio)
    #         memory_feature = torch.cat([Turing_memory_compreesed.flatten(0, 1), long_memory_compreesed.flatten(0, 1), cur_memory.flatten(0, 1)], dim=0)
    #         new_image_features.append(memory_feature)
    #     return new_image_features

    def compress_temporal_features_origin(self, image_features):
        video_long_memory_length = getattr(self.config, "video_long_memory_length", 10)
        video_Turing_memory_length = getattr(self.config, "video_Turing_memory_length", 10)
        video_short_memory_length = getattr(self.config, "video_short_memory_length", 10)  # not used
        video_current_memory_length = getattr(self.config, "video_current_memory_length", 1)
        compress_long_memory_size = getattr(self.config, "compress_long_memory_size", 1)
        compress_Turing_memory_size = getattr(self.config, "compress_Turing_memory_size", 1)
        compress_Turing_update_ratio = getattr(self.config, "compress_Turing_update_ratio", 0.2)
        compress_fn_dic = {
            'drop': drop_feature,
            'merge': merge_feature,
            'kmeans': kmeans_feature,
            'weighted_kmeans': weighted_kmeans_feature,
            'kdrop': k_drop_feature,
            'kmerge': k_merge_feature,
            'attention': attention_feature,
        }
        compress_type = self.config.video_sample_type
        if compress_type in compress_fn_dic:
            compress_fn = compress_fn_dic[compress_type]
        else:
            raise NotImplementedError(f'max_length = {self.config.video_max_frames},'
                                        f'while video_sample_type = {compress_type} is not supported yet.')
        new_image_features = []
        step_indices = []
        step_features = []
        for img_feature in image_features:  # [T, P*P, D]
            cur_start = min(video_current_memory_length, img_feature.shape[0])
            ### Calc Spatial Memory
            if cur_start == 0:
                cur_memory = img_feature[:0]
                long_memory = img_feature
                Turing_memory = img_feature
            else:
                cur_memory = img_feature[-cur_start:]  # [C, P*P, D]
                long_memory = img_feature[:-cur_start]  # [L, P*P, D]
                Turing_memory = img_feature[:-cur_start]  # [L, P*P, D]
            if compress_long_memory_size * compress_long_memory_size != long_memory.shape[1]:
                long_memory = self.compress_spatial_features(long_memory, compress_long_memory_size) # [L, P'*P', D]
            if compress_Turing_memory_size * compress_Turing_memory_size != Turing_memory.shape[1]:
                Turing_memory = self.compress_spatial_features(Turing_memory, compress_Turing_memory_size) # [L, P'*P', D]
            ### Calc Temporal Memory
            if video_long_memory_length == 0 or long_memory.shape[0] == 0:
                long_memory_compreesed = long_memory[:0]
            else:
                long_memory_compreesed, weight, step_long_indices = compress_fn(long_memory, video_long_memory_length) # [L_long, P'*P', D], [L_long]
                ### Calc Retrieved Memory
                sorted_indices = torch.argsort(weight, descending=True)  # [L_long]
                key_centroids = long_memory[sorted_indices]  # [L_long, P'*P', D]
                key_length = 3
                if key_centroids.shape[0] > key_length:
                    key_centroids = key_centroids[:key_length]
                dists = ((long_memory.unsqueeze(1) - key_centroids.unsqueeze(0)) ** 2).sum(dim=3).sum(dim=2).sqrt()  # [L_long, k_L]
                min_indices = torch.argmin(dists, dim=0)  # [k_L]
                key_memory = img_feature[min_indices]
                cur_memory = torch.cat([key_memory, cur_memory], dim=0)
            ### Calc Abstract Memory
            if video_Turing_memory_length == 0 or Turing_memory.shape[0] == 0:
                Turing_memory_compreesed = Turing_memory[:0]
            else:
                Turing_memory_compreesed, _ = attention_feature(Turing_memory, video_Turing_memory_length, self.attention, update_ratio=compress_Turing_update_ratio)
            memory_feature = torch.cat([Turing_memory_compreesed.flatten(0, 1), long_memory_compreesed.flatten(0, 1), cur_memory.flatten(0, 1)], dim=0)
            self.recurrent_memory_transformer = self.recurrent_memory_transformer.to(self.device)
            if self.recurrent_memory is not None:
                self.recurrent_memory = self.recurrent_memory.detach()
            self.recurrent_memory, _ = self.recurrent_memory_transformer.forward(memory_feature, self.recurrent_memory)
            memory_feature = torch.cat([Turing_memory_compreesed.flatten(0, 1), long_memory_compreesed.flatten(0, 1), cur_memory.flatten(0, 1), self.recurrent_memory.flatten(0, 1)], dim=0)
            new_image_features.append(memory_feature)
        return new_image_features
    
    def compress_temporal_features(self, image_features):
        video_long_memory_length = getattr(self.config, "video_long_memory_length", 10)
        video_Turing_memory_length = getattr(self.config, "video_Turing_memory_length", 10)
        video_short_memory_length = getattr(self.config, "video_short_memory_length", 10)  # not used
        video_current_memory_length = getattr(self.config, "video_current_memory_length", 1)
        compress_long_memory_size = getattr(self.config, "compress_long_memory_size", 1)
        compress_Turing_memory_size = getattr(self.config, "compress_Turing_memory_size", 1)
        compress_Turing_update_ratio = getattr(self.config, "compress_Turing_update_ratio", 0.2)
        compress_fn_dic = {
            'drop': drop_feature,
            'merge': merge_feature,
            'kmeans': kmeans_feature,
            'weighted_kmeans': weighted_kmeans_feature,
            'kdrop': k_drop_feature,
            'kmerge': k_merge_feature,
            'attention': attention_feature,
        }
        compress_type = self.config.video_sample_type
        if compress_type in compress_fn_dic:
            compress_fn = compress_fn_dic[compress_type]
        else:
            raise NotImplementedError(f'max_length = {self.config.video_max_frames},'
                                        f'while video_sample_type = {compress_type} is not supported yet.')
        new_image_features = []
        for img_feature in image_features:  # [T, P*P, D]
<<<<<<< HEAD
            cur_start = min(video_current_memory_length, img_feature.shape[0])
            ### Calc Spatial Memory
            if cur_start == 0:
                cur_memory = img_feature[:0]
                long_memory = img_feature
                Turing_memory = img_feature
            else:
                cur_memory = img_feature[-cur_start:]  # [C, P*P, D]
                long_memory = img_feature[:-cur_start]  # [L, P*P, D]
                Turing_memory = img_feature[:-cur_start]  # [L, P*P, D]
            if compress_long_memory_size * compress_long_memory_size != long_memory.shape[1]:
                long_memory = self.compress_spatial_features(long_memory, compress_long_memory_size) # [L, P'*P', D]
            if compress_Turing_memory_size * compress_Turing_memory_size != Turing_memory.shape[1]:
                Turing_memory = self.compress_spatial_features(Turing_memory, compress_Turing_memory_size) # [L, P'*P', D]
            ### Calc Temporal Memory
            if video_long_memory_length == 0 or long_memory.shape[0] == 0:
                long_memory_compreesed = long_memory[:0]
            else:
                long_memory_compreesed, weight, step_long_indices = compress_fn(long_memory, video_long_memory_length) # [L_long, P'*P', D], [L_long]
                ### Calc Retrieved Memory
                sorted_indices = torch.argsort(weight, descending=True)  # [L_long]
                key_centroids = long_memory[sorted_indices]  # [L_long, P'*P', D]
                key_length = 3
                if key_centroids.shape[0] > key_length:
                    key_centroids = key_centroids[:key_length]
                dists = ((long_memory.unsqueeze(1) - key_centroids.unsqueeze(0)) ** 2).sum(dim=3).sum(dim=2).sqrt()  # [L_long, k_L]
                min_indices = torch.argmin(dists, dim=0)  # [k_L]
                key_memory = img_feature[min_indices]
                cur_memory = torch.cat([key_memory, cur_memory], dim=0)
            ### Calc Abstract Memory
            if video_Turing_memory_length == 0 or Turing_memory.shape[0] == 0:
                Turing_memory_compreesed = Turing_memory[:0]
            else:
                Turing_memory_compreesed, _ = attention_feature(Turing_memory, video_Turing_memory_length, self.attention, update_ratio=compress_Turing_update_ratio)
            memory_feature = torch.cat([Turing_memory_compreesed.flatten(0, 1), long_memory_compreesed.flatten(0, 1), cur_memory.flatten(0, 1)], dim=0)
            ### Calc Recurrent Memory
            self.recurrent_memory_transformer = self.recurrent_memory_transformer.to(self.device)
            if self.recurrent_memory is not None:
                self.recurrent_memory = self.recurrent_memory.detach()
            self.recurrent_memory, _ = self.recurrent_memory_transformer.forward(hidden_states=memory_feature, recurrent_memory=self.recurrent_memory)  # append recurrent memory
            memory_feature = torch.cat([Turing_memory_compreesed.flatten(0, 1), long_memory_compreesed.flatten(0, 1), cur_memory.flatten(0, 1), self.recurrent_memory.flatten(0, 1)], dim=0)
            new_image_features.append(memory_feature)
=======
            boundaries = segment(img_feature.mean(dim=1))
            segments = []
            prev_idx = 0
            for idx in boundaries:
                segments.append(img_feature[prev_idx: idx + 1])  # Extract each segment
                prev_idx = idx + 1
            compressed_segments = []
            recurrent_memory = None
            for segment_features in segments:
                cur_start = min(self.config.video_current_memory_length, segment_features.shape[0])
                if cur_start == 0:
                    cur_memory = segment_features[:0]
                    long_memory = segment_features
                    Turing_memory = segment_features
                else:
                    cur_memory = segment_features[-cur_start:]  # Current memory
                    long_memory = segment_features[:-cur_start]  # Long memory
                    Turing_memory = segment_features[:-cur_start]  # Turing memory
                if compress_long_memory_size * compress_long_memory_size != long_memory.shape[1]:
                    long_memory = self.compress_spatial_features(long_memory, compress_long_memory_size)
                if compress_Turing_memory_size * compress_Turing_memory_size != Turing_memory.shape[1]:
                    Turing_memory = self.compress_spatial_features(Turing_memory, compress_Turing_memory_size)
                if video_long_memory_length == 0 or long_memory.shape[0] == 0:
                    long_memory_compreesed = long_memory[:0]
                else:
                    long_memory_compreesed, weight, step_long_indices = compress_fn(long_memory, video_long_memory_length) # [L_long, P'*P', D], [L_long]
                    ### Calc Retrieved Memory
                    sorted_indices = torch.argsort(weight, descending=True)  # [L_long]
                    key_centroids = long_memory[sorted_indices]  # [L_long, P'*P', D]
                    key_length = 3
                    if key_centroids.shape[0] > key_length:
                        key_centroids = key_centroids[:key_length]
                    dists = ((long_memory.unsqueeze(1) - key_centroids.unsqueeze(0)) ** 2).sum(dim=3).sum(dim=2).sqrt()  # [L_long, k_L]
                    min_indices = torch.argmin(dists, dim=0)  # [k_L]
                    key_memory = img_feature[min_indices]
                    cur_memory = torch.cat([key_memory, cur_memory], dim=0)
                ### Calc Abstract Memory
                if video_Turing_memory_length == 0 or Turing_memory.shape[0] == 0:
                    Turing_memory_compreesed = Turing_memory[:0]
                else:
                    Turing_memory_compreesed, _ = attention_feature(Turing_memory, video_Turing_memory_length, self.attention, update_ratio=compress_Turing_update_ratio)
                memory_feature = torch.cat([Turing_memory_compreesed.flatten(0, 1), long_memory_compreesed.flatten(0, 1), cur_memory.flatten(0, 1)], dim=0)
                self.recurrent_memory_transformer = self.recurrent_memory_transformer.to(self.device)
                recurrent_memory, _ = self.recurrent_memory_transformer.forward(memory_feature, recurrent_memory)
                memory_feature = torch.cat([Turing_memory_compreesed.flatten(0, 1), long_memory_compreesed.flatten(0, 1), cur_memory.flatten(0, 1), recurrent_memory.flatten(0, 1)], dim=0)
                compressed_segments.append(memory_feature)
            new_image_features.append(torch.cat(compressed_segments, dim=0))
>>>>>>> 847a87b7
        return new_image_features

    def cat_proj(self, all_features):  # concatenate features and project them together
        feature_split_size = [x.shape[0] for x in all_features]  # patch size for each image
        feature_embed = torch.cat(all_features, dim=0)
        feature_proj = self.get_model().mm_projector(feature_embed)
        feature_proj = torch.split(feature_proj, feature_split_size, dim=0)  # divide the projected features back
        return feature_proj
        
    def prepare_inputs_labels_for_multimodal(
        self,
        input_ids,
        position_ids,
        attention_mask,
        past_key_values,
        labels,
        images,
        features
    ):
        vision_tower = self.get_vision_tower()
        if vision_tower is None or (images is None and features is None) or input_ids.shape[1] == 1:
            if past_key_values is not None and vision_tower is not None and ((images is not None) or (features is not None)) and input_ids.shape[1] == 1:
                target_shape = past_key_values[-1][-1].shape[-2] + 1
                if target_shape - attention_mask.shape[1] >= 0:
                    attention_mask = torch.cat((attention_mask, torch.ones(
                        (attention_mask.shape[0], target_shape - attention_mask.shape[1]),
                        dtype=attention_mask.dtype,
                        device=attention_mask.device
                    )), dim=1)
                elif target_shape - attention_mask.shape[1] < 0:
                    attention_mask = attention_mask[:, :target_shape]
                position_ids = torch.sum(attention_mask, dim=1).unsqueeze(-1) - 1  # represents the position of the last valid token in the sequence
            return input_ids, position_ids, attention_mask, past_key_values, None, labels

        if (features is not None) or (type(images) is list) or (images.ndim == 5):
            compress_size = getattr(self.config, "compress_size", 1)
            if images is not None:
                images = [image if len(image.shape) == 4 else image.unsqueeze(0) for image in images]  # [B, T, C, H, W]
                concat_images = torch.cat([image for image in images], dim=0)  # [B*T, C, H, W]
                image_features = self.encode_images(concat_images)  # [B*T, P, D]
                if getattr(self.config, 'mm_use_4_vision_tokens', False):
                    image_features = self.reshape_2x2_image_features(image_features)  # [B*T, P/4, 4*D]
                image_features = self.compress_spatial_features(image_features, compress_size)  # [B*T, P', D]  # compress spatial features
                split_sizes = [image.shape[0] for image in images]
                image_features = torch.split(image_features, split_sizes, dim=0)  # [B, T, P, D]
            else:
                image_features = [feat if len(feat.shape) == 3 else feat.unsqueeze(0) for feat in features]
                origin_img_features = image_features
                if getattr(self.config, 'mm_use_4_vision_tokens', False):
                    image_features = [self.reshape_2x2_image_features(img_feature) for img_feature in image_features]  # [B*T, P/4, 4*D]
                image_features = [self.compress_spatial_features(image_feature, compress_size) for image_feature in image_features]  # [B*T, P', D]
            # perform memory consolidation
            image_features = self.compress_temporal_features(image_features)  # [B, TP, D]  # Building memory by calling [compress_temporal_features] function
            image_features = [x.to(self.device) for x in image_features]  # [B, TP, D]
            image_features = self.cat_proj(image_features)
        else:
            image_features = self.encode_images(images).to(self.device)  # [B, 576, 2048]
            if getattr(self.config, 'mm_use_4_vision_tokens', False):
                image_features = self.reshape_2x2_image_features(image_features)  # [B*T, P/4, 4*D]
            image_features = self.get_model().mm_projector(image_features)

        # TODO: image start / end is not implemented here to support pretraining.
        if getattr(self.config, 'tune_mm_mlp_adapter', False) and getattr(self.config, 'mm_use_im_start_end', False):
            raise NotImplementedError

        _labels = labels
        _position_ids = position_ids
        _attention_mask = attention_mask
        if attention_mask is None:
            attention_mask = torch.ones_like(input_ids, dtype=torch.bool)
        else:
            attention_mask = attention_mask.bool()
        if position_ids is None:
            position_ids = torch.arange(0, input_ids.shape[1], dtype=torch.long, device=input_ids.device)
        if labels is None:  # if labels are not provided, use IGNORE_INDEX. This tells the model to ignore these tokens for loss computation.
            labels = torch.full_like(input_ids, IGNORE_INDEX)

        # remove the padding using attention_mask -- TODO: double check
        input_ids = [cur_input_ids[cur_attention_mask] for cur_input_ids, cur_attention_mask in zip(input_ids, attention_mask)] # only input_ids with True in attention mask are kept
        labels = [cur_labels[cur_attention_mask] for cur_labels, cur_attention_mask in zip(labels, attention_mask)] # only labels with True in attention mask are kept
        new_input_embeds = []
        new_labels = []
        cur_image_idx = 0
        for batch_idx, cur_input_ids in enumerate(input_ids):
            num_images = (cur_input_ids == IMAGE_TOKEN_INDEX).sum() # count number of image tokens in the input_ids
            if num_images == 0:
                cur_image_features = image_features[cur_image_idx]
                cur_input_embeds_1 = self.get_model().embed_tokens(cur_input_ids)
                cur_input_embeds = torch.cat([cur_input_embeds_1, cur_image_features[0:0]], dim=0)
                new_input_embeds.append(cur_input_embeds)
                new_labels.append(labels[batch_idx])
                cur_image_idx += 1
                continue

            image_token_indices = [-1] + torch.where(cur_input_ids == IMAGE_TOKEN_INDEX)[0].tolist() + [cur_input_ids.shape[0]]  # only input first image_token
            cur_input_ids_noim = []
            cur_labels = labels[batch_idx]
            cur_labels_noim = []
            for i in range(len(image_token_indices) - 1):
                cur_input_ids_noim.append(cur_input_ids[image_token_indices[i]+1:image_token_indices[i+1]])
                cur_labels_noim.append(cur_labels[image_token_indices[i]+1:image_token_indices[i+1]])
            split_sizes = [x.shape[0] for x in cur_labels_noim]
            cur_input_embeds = self.get_model().embed_tokens(torch.cat(cur_input_ids_noim))
            cur_input_embeds_no_im = torch.split(cur_input_embeds, split_sizes, dim=0)
            cur_new_input_embeds = []
            cur_new_labels = []

            for i in range(num_images + 1):
                cur_new_input_embeds.append(cur_input_embeds_no_im[i])
                cur_new_labels.append(cur_labels_noim[i])
                if i < num_images:
                    cur_image_features = image_features[cur_image_idx]
                    cur_image_idx += 1
                    cur_new_input_embeds.append(cur_image_features)
                    cur_new_labels.append(torch.full((cur_image_features.shape[0],), IGNORE_INDEX, device=cur_labels.device, dtype=cur_labels.dtype))

            cur_new_input_embeds = torch.cat(cur_new_input_embeds)
            cur_new_labels = torch.cat(cur_new_labels)

            new_input_embeds.append(cur_new_input_embeds)
            new_labels.append(cur_new_labels)
            assert cur_image_idx == batch_idx + 1

        # Truncate sequences to max length as image embeddings can make the sequence longer
        tokenizer_model_max_length = getattr(self.config, 'tokenizer_model_max_length', None)
        if tokenizer_model_max_length is not None:
            new_input_embeds = [x[:tokenizer_model_max_length] for x in new_input_embeds]
            new_labels = [x[:tokenizer_model_max_length] for x in new_labels]

        # Combine them
        max_len = max(x.shape[0] for x in new_input_embeds)
        batch_size = len(new_input_embeds)

        new_input_embeds_padded = []
        new_labels_padded = torch.full((batch_size, max_len), IGNORE_INDEX, dtype=new_labels[0].dtype, device=new_labels[0].device)
        attention_mask = torch.zeros((batch_size, max_len), dtype=attention_mask.dtype, device=attention_mask.device)
        position_ids = torch.zeros((batch_size, max_len), dtype=position_ids.dtype, device=position_ids.device)

        for i, (cur_new_embed, cur_new_labels) in enumerate(zip(new_input_embeds, new_labels)):
            cur_len = cur_new_embed.shape[0]
            if getattr(self.config, 'tokenizer_padding_side', 'right') == "left":
                new_input_embeds_padded.append(torch.cat((
                    torch.zeros((max_len - cur_len, cur_new_embed.shape[1]), dtype=cur_new_embed.dtype, device=cur_new_embed.device),
                    cur_new_embed
                ), dim=0))
                if cur_len > 0:
                    new_labels_padded[i, -cur_len:] = cur_new_labels
                    attention_mask[i, -cur_len:] = True
                    position_ids[i, -cur_len:] = torch.arange(0, cur_len, dtype=position_ids.dtype, device=position_ids.device)
            else:
                new_input_embeds_padded.append(torch.cat((
                    cur_new_embed,
                    torch.zeros((max_len - cur_len, cur_new_embed.shape[1]), dtype=cur_new_embed.dtype, device=cur_new_embed.device)
                ), dim=0))
                if cur_len > 0:
                    new_labels_padded[i, :cur_len] = cur_new_labels
                    attention_mask[i, :cur_len] = True
                    position_ids[i, :cur_len] = torch.arange(0, cur_len, dtype=position_ids.dtype, device=position_ids.device)

        new_input_embeds = torch.stack(new_input_embeds_padded, dim=0)

        if _labels is None:
            new_labels = None
        else:
            new_labels = new_labels_padded

        if _attention_mask is None:
            attention_mask = None
        else:
            attention_mask = attention_mask.to(dtype=_attention_mask.dtype)

        if _position_ids is None:
            position_ids = None
        return None, position_ids, attention_mask, past_key_values, new_input_embeds, new_labels

    def prepare_inputs_labels_for_multimodal_streaming(  # Asynchronous encoding with a SemLock, only for videos, batch_size=1
        self,
        input_ids,
        position_ids,
        attention_mask,
        past_key_values,
        labels
    ):
        assert self.use_video_streaming_mode
        logger = logging.getLogger(__name__)
        vision_tower = self.get_vision_tower()
        if vision_tower is None or input_ids.shape[1] == 1:
            if past_key_values is not None and vision_tower is not None and input_ids.shape[1] == 1:
                target_shape = past_key_values[-1][-1].shape[-2] + 1
                if target_shape - attention_mask.shape[1] >= 0:
                    attention_mask = torch.cat((attention_mask, torch.ones(
                        (attention_mask.shape[0], target_shape - attention_mask.shape[1]),
                        dtype=attention_mask.dtype,
                        device=attention_mask.device
                    )), dim=1)
                elif target_shape - attention_mask.shape[1] < 0:
                    attention_mask = attention_mask[:, :target_shape]
                position_ids = torch.sum(attention_mask, dim=1).unsqueeze(-1) - 1
            return input_ids, position_ids, attention_mask, past_key_values, None, labels
        # Have some tries to avoid deadlock
        attempt_times = 0
        while attempt_times < 300:
            try:
                with self.video_embedding_mem_lock:
                    cur_memory, long_memory_compreesed, Turing_memory_compreesed, _ = self.video_embedding_memory   # for streaming mode, input is processed by cli_video_stream.py
                    recurrent_memory = self.recurrent_memory[0] if len(self.recurrent_memory) != 0 else None
                    # if recurrent_memory == None:
                    #     print("recurrent_memory is None")
                    # else:
                    #     print("recurrent_memory", recurrent_memory.shape)
                    logger.info(f'Read cur_memory={cur_memory.shape} {cur_memory.dtype}, long_memory_compreesed={long_memory_compreesed.shape} {long_memory_compreesed.dtype}, Turing_memory_compreesed={Turing_memory_compreesed.shape} {Turing_memory_compreesed.dtype}')
                    if recurrent_memory == None:
                        image_feature = torch.cat([Turing_memory_compreesed.flatten(0, 1), long_memory_compreesed.flatten(0, 1), cur_memory.flatten(0, 1)], dim=0)  # [681, 1024] without recurrent_memory
                    else:
                        image_feature = torch.cat([recurrent_memory.flatten(0, 1), Turing_memory_compreesed.flatten(0, 1), long_memory_compreesed.flatten(0, 1), cur_memory.flatten(0, 1), recurrent_memory.flatten(0, 1)], dim=0)  # include recurrent_memory
                    # if self.chunk_flag.value:
                    #     print("flag triggered")
                    #     image_feature = image_feature.to(self.device)
                    #     self.recurrent_memory_transformer = self.recurrent_memory_transformer.to(self.device)
                    #     self.recurrent_memory, _ = self.recurrent_memory_transformer.forward(image_feature, self.recurrent_memory)
                    #     print("recurrent_memory", self.recurrent_memory.shape)
                    # print("cur_memory", cur_memory.shape)
                    # print("long_memory_compreesed", long_memory_compreesed.shape)
                    # print("Turing_memory_compreesed", Turing_memory_compreesed.shape)
                    image_feature = image_feature[:681, :]
                    print(f'Prepare inputs for multimodal streaming, image_feature={image_feature.shape} {image_feature.dtype}')

                    image_features = [image_feature.to(self.device)]
                    break
                    
            except Exception as e:
                logger.error(f'Attempt:{attempt_times} Failed to get video features, Error: {e}')
                image_features = []
                time.sleep(0.1)
                attempt_times += 1
        
        image_features = [x.to(self.device) for x in image_features]  # [B, TP, D]
        image_features = self.cat_proj(image_features)

        # TODO: image start / end is not implemented here to support pretraining.
        if getattr(self.config, 'tune_mm_mlp_adapter', False) and getattr(self.config, 'mm_use_im_start_end', False):
            raise NotImplementedError

        _labels = labels
        _position_ids = position_ids
        _attention_mask = attention_mask
        if attention_mask is None:
            attention_mask = torch.ones_like(input_ids, dtype=torch.bool)
        else:
            attention_mask = attention_mask.bool()
        if position_ids is None:
            position_ids = torch.arange(0, input_ids.shape[1], dtype=torch.long, device=input_ids.device)
        if labels is None:
            labels = torch.full_like(input_ids, IGNORE_INDEX)

        # remove the padding using attention_mask -- TODO: double check
        input_ids = [cur_input_ids[cur_attention_mask] for cur_input_ids, cur_attention_mask in zip(input_ids, attention_mask)]
        labels = [cur_labels[cur_attention_mask] for cur_labels, cur_attention_mask in zip(labels, attention_mask)]

        new_input_embeds = []
        new_labels = []
        cur_image_idx = 0
        for batch_idx, cur_input_ids in enumerate(input_ids):
            num_images = (cur_input_ids == IMAGE_TOKEN_INDEX).sum()
            if num_images == 0:
                cur_image_features = image_features[cur_image_idx]
                cur_input_embeds_1 = self.get_model().embed_tokens(cur_input_ids)
                cur_input_embeds = torch.cat([cur_input_embeds_1, cur_image_features[0:0]], dim=0)
                new_input_embeds.append(cur_input_embeds)
                new_labels.append(labels[batch_idx])
                cur_image_idx += 1
                continue

            image_token_indices = [-1] + torch.where(cur_input_ids == IMAGE_TOKEN_INDEX)[0].tolist() + [cur_input_ids.shape[0]]  # only input first image_token
            cur_input_ids_noim = []
            cur_labels = labels[batch_idx]
            cur_labels_noim = []
            for i in range(len(image_token_indices) - 1):
                cur_input_ids_noim.append(cur_input_ids[image_token_indices[i]+1:image_token_indices[i+1]])
                cur_labels_noim.append(cur_labels[image_token_indices[i]+1:image_token_indices[i+1]])
            split_sizes = [x.shape[0] for x in cur_labels_noim]
            cur_input_embeds = self.get_model().embed_tokens(torch.cat(cur_input_ids_noim))
            cur_input_embeds_no_im = torch.split(cur_input_embeds, split_sizes, dim=0)
            cur_new_input_embeds = []
            cur_new_labels = []

            for i in range(num_images + 1):
                cur_new_input_embeds.append(cur_input_embeds_no_im[i])
                cur_new_labels.append(cur_labels_noim[i])
                if i < num_images:
                    cur_image_features = image_features[cur_image_idx]
                    cur_image_idx += 1
                    cur_new_input_embeds.append(cur_image_features)
                    cur_new_labels.append(torch.full((cur_image_features.shape[0],), IGNORE_INDEX, device=cur_labels.device, dtype=cur_labels.dtype))

            cur_new_input_embeds = torch.cat(cur_new_input_embeds)
            cur_new_labels = torch.cat(cur_new_labels)

            new_input_embeds.append(cur_new_input_embeds)
            new_labels.append(cur_new_labels)
            assert cur_image_idx == batch_idx + 1

        # Truncate sequences to max length as image embeddings can make the sequence longer
        tokenizer_model_max_length = getattr(self.config, 'tokenizer_model_max_length', None)
        if tokenizer_model_max_length is not None:
            new_input_embeds = [x[:tokenizer_model_max_length] for x in new_input_embeds]
            new_labels = [x[:tokenizer_model_max_length] for x in new_labels]

        # Combine them
        max_len = max(x.shape[0] for x in new_input_embeds)
        batch_size = len(new_input_embeds)

        new_input_embeds_padded = []
        new_labels_padded = torch.full((batch_size, max_len), IGNORE_INDEX, dtype=new_labels[0].dtype, device=new_labels[0].device)
        attention_mask = torch.zeros((batch_size, max_len), dtype=attention_mask.dtype, device=attention_mask.device)
        position_ids = torch.zeros((batch_size, max_len), dtype=position_ids.dtype, device=position_ids.device)

        for i, (cur_new_embed, cur_new_labels) in enumerate(zip(new_input_embeds, new_labels)):
            cur_len = cur_new_embed.shape[0]
            if getattr(self.config, 'tokenizer_padding_side', 'right') == "left":
                new_input_embeds_padded.append(torch.cat((
                    torch.zeros((max_len - cur_len, cur_new_embed.shape[1]), dtype=cur_new_embed.dtype, device=cur_new_embed.device),
                    cur_new_embed
                ), dim=0))
                if cur_len > 0:
                    new_labels_padded[i, -cur_len:] = cur_new_labels
                    attention_mask[i, -cur_len:] = True
                    position_ids[i, -cur_len:] = torch.arange(0, cur_len, dtype=position_ids.dtype, device=position_ids.device)
            else:
                new_input_embeds_padded.append(torch.cat((
                    cur_new_embed,
                    torch.zeros((max_len - cur_len, cur_new_embed.shape[1]), dtype=cur_new_embed.dtype, device=cur_new_embed.device)
                ), dim=0))
                if cur_len > 0:
                    new_labels_padded[i, :cur_len] = cur_new_labels
                    attention_mask[i, :cur_len] = True
                    position_ids[i, :cur_len] = torch.arange(0, cur_len, dtype=position_ids.dtype, device=position_ids.device)

        new_input_embeds = torch.stack(new_input_embeds_padded, dim=0)

        if _labels is None:
            new_labels = None
        else:
            new_labels = new_labels_padded

        if _attention_mask is None:
            attention_mask = None
        else:
            attention_mask = attention_mask.to(dtype=_attention_mask.dtype)

        if _position_ids is None:
            position_ids = None
        return None, position_ids, attention_mask, past_key_values, new_input_embeds, new_labels

    def prepare_inputs_labels_for_multimodal_streaming_origin(
            # Asynchronous encoding with a SemLock, only for videos, batch_size=1
            self,
            input_ids,
            position_ids,
            attention_mask,
            past_key_values,
            labels
    ):
        assert self.use_video_streaming_mode
        logger = logging.getLogger(__name__)
        vision_tower = self.get_vision_tower()
        if vision_tower is None or input_ids.shape[1] == 1:
            if past_key_values is not None and vision_tower is not None and input_ids.shape[1] == 1:
                target_shape = past_key_values[-1][-1].shape[-2] + 1
                if target_shape - attention_mask.shape[1] >= 0:
                    attention_mask = torch.cat((attention_mask, torch.ones(
                        (attention_mask.shape[0], target_shape - attention_mask.shape[1]),
                        dtype=attention_mask.dtype,
                        device=attention_mask.device
                    )), dim=1)
                elif target_shape - attention_mask.shape[1] < 0:
                    attention_mask = attention_mask[:, :target_shape]
                position_ids = torch.sum(attention_mask, dim=1).unsqueeze(-1) - 1
            return input_ids, position_ids, attention_mask, past_key_values, None, labels
        # Have some tries to avoid deadlock
        attempt_times = 0
        while attempt_times < 300:
            try:
                with self.video_embedding_mem_lock:
                    cur_memory, long_memory_compreesed, Turing_memory_compreesed, _ = self.video_embedding_memory  # for streaming mode, input is processed by cli_video_stream.py
                    logger.info(
                        f'Read cur_memory={cur_memory.shape} {cur_memory.dtype}, long_memory_compreesed={long_memory_compreesed.shape} {long_memory_compreesed.dtype}, Turing_memory_compreesed={Turing_memory_compreesed.shape} {Turing_memory_compreesed.dtype}')
                    image_feature = torch.cat(
                        [Turing_memory_compreesed.flatten(0, 1), long_memory_compreesed.flatten(0, 1),
                         cur_memory.flatten(0, 1)], dim=0)
                    print("cur_memory", cur_memory.shape)
                    print("long_memory_compreesed", long_memory_compreesed.shape)
                    print("Turing_memory_compreesed", Turing_memory_compreesed.shape)
                    print(
                        f'Prepare inputs for multimodal streaming, image_feature={image_feature.shape} {image_feature.dtype}')
                    image_features = [image_feature.to(self.device)]
                    break

            except Exception as e:
                logger.error(f'Attempt:{attempt_times} Failed to get video features, Error: {e}')
                image_features = []
                time.sleep(0.1)
                attempt_times += 1

        image_features = [x.to(self.device) for x in image_features]  # [B, TP, D]
        image_features = self.cat_proj(image_features)

        # TODO: image start / end is not implemented here to support pretraining.
        if getattr(self.config, 'tune_mm_mlp_adapter', False) and getattr(self.config, 'mm_use_im_start_end', False):
            raise NotImplementedError

        _labels = labels
        _position_ids = position_ids
        _attention_mask = attention_mask
        if attention_mask is None:
            attention_mask = torch.ones_like(input_ids, dtype=torch.bool)
        else:
            attention_mask = attention_mask.bool()
        if position_ids is None:
            position_ids = torch.arange(0, input_ids.shape[1], dtype=torch.long, device=input_ids.device)
        if labels is None:
            labels = torch.full_like(input_ids, IGNORE_INDEX)

        # remove the padding using attention_mask -- TODO: double check
        input_ids = [cur_input_ids[cur_attention_mask] for cur_input_ids, cur_attention_mask in
                     zip(input_ids, attention_mask)]
        labels = [cur_labels[cur_attention_mask] for cur_labels, cur_attention_mask in zip(labels, attention_mask)]

        new_input_embeds = []
        new_labels = []
        cur_image_idx = 0
        for batch_idx, cur_input_ids in enumerate(input_ids):
            num_images = (cur_input_ids == IMAGE_TOKEN_INDEX).sum()
            if num_images == 0:
                cur_image_features = image_features[cur_image_idx]
                cur_input_embeds_1 = self.get_model().embed_tokens(cur_input_ids)
                cur_input_embeds = torch.cat([cur_input_embeds_1, cur_image_features[0:0]], dim=0)
                new_input_embeds.append(cur_input_embeds)
                new_labels.append(labels[batch_idx])
                cur_image_idx += 1
                continue

            image_token_indices = [-1] + torch.where(cur_input_ids == IMAGE_TOKEN_INDEX)[0].tolist() + [
                cur_input_ids.shape[0]]  # only input first image_token
            cur_input_ids_noim = []
            cur_labels = labels[batch_idx]
            cur_labels_noim = []
            for i in range(len(image_token_indices) - 1):
                cur_input_ids_noim.append(cur_input_ids[image_token_indices[i] + 1:image_token_indices[i + 1]])
                cur_labels_noim.append(cur_labels[image_token_indices[i] + 1:image_token_indices[i + 1]])
            split_sizes = [x.shape[0] for x in cur_labels_noim]
            cur_input_embeds = self.get_model().embed_tokens(torch.cat(cur_input_ids_noim))
            cur_input_embeds_no_im = torch.split(cur_input_embeds, split_sizes, dim=0)
            cur_new_input_embeds = []
            cur_new_labels = []

            for i in range(num_images + 1):
                cur_new_input_embeds.append(cur_input_embeds_no_im[i])
                cur_new_labels.append(cur_labels_noim[i])
                if i < num_images:
                    cur_image_features = image_features[cur_image_idx]
                    cur_image_idx += 1
                    cur_new_input_embeds.append(cur_image_features)
                    cur_new_labels.append(
                        torch.full((cur_image_features.shape[0],), IGNORE_INDEX, device=cur_labels.device,
                                   dtype=cur_labels.dtype))

            cur_new_input_embeds = torch.cat(cur_new_input_embeds)
            cur_new_labels = torch.cat(cur_new_labels)

            new_input_embeds.append(cur_new_input_embeds)
            new_labels.append(cur_new_labels)
            assert cur_image_idx == batch_idx + 1

        # Truncate sequences to max length as image embeddings can make the sequence longer
        tokenizer_model_max_length = getattr(self.config, 'tokenizer_model_max_length', None)
        if tokenizer_model_max_length is not None:
            new_input_embeds = [x[:tokenizer_model_max_length] for x in new_input_embeds]
            new_labels = [x[:tokenizer_model_max_length] for x in new_labels]

        # Combine them
        max_len = max(x.shape[0] for x in new_input_embeds)
        batch_size = len(new_input_embeds)

        new_input_embeds_padded = []
        new_labels_padded = torch.full((batch_size, max_len), IGNORE_INDEX, dtype=new_labels[0].dtype,
                                       device=new_labels[0].device)
        attention_mask = torch.zeros((batch_size, max_len), dtype=attention_mask.dtype, device=attention_mask.device)
        position_ids = torch.zeros((batch_size, max_len), dtype=position_ids.dtype, device=position_ids.device)

        for i, (cur_new_embed, cur_new_labels) in enumerate(zip(new_input_embeds, new_labels)):
            cur_len = cur_new_embed.shape[0]
            if getattr(self.config, 'tokenizer_padding_side', 'right') == "left":
                new_input_embeds_padded.append(torch.cat((
                    torch.zeros((max_len - cur_len, cur_new_embed.shape[1]), dtype=cur_new_embed.dtype,
                                device=cur_new_embed.device),
                    cur_new_embed
                ), dim=0))
                if cur_len > 0:
                    new_labels_padded[i, -cur_len:] = cur_new_labels
                    attention_mask[i, -cur_len:] = True
                    position_ids[i, -cur_len:] = torch.arange(0, cur_len, dtype=position_ids.dtype,
                                                              device=position_ids.device)
            else:
                new_input_embeds_padded.append(torch.cat((
                    cur_new_embed,
                    torch.zeros((max_len - cur_len, cur_new_embed.shape[1]), dtype=cur_new_embed.dtype,
                                device=cur_new_embed.device)
                ), dim=0))
                if cur_len > 0:
                    new_labels_padded[i, :cur_len] = cur_new_labels
                    attention_mask[i, :cur_len] = True
                    position_ids[i, :cur_len] = torch.arange(0, cur_len, dtype=position_ids.dtype,
                                                             device=position_ids.device)

        new_input_embeds = torch.stack(new_input_embeds_padded, dim=0)

        if _labels is None:
            new_labels = None
        else:
            new_labels = new_labels_padded

        if _attention_mask is None:
            attention_mask = None
        else:
            attention_mask = attention_mask.to(dtype=_attention_mask.dtype)

        if _position_ids is None:
            position_ids = None
        return None, position_ids, attention_mask, past_key_values, new_input_embeds, new_labels
    
    def embed_video_streaming_origin(  # Asynchronous encoding with a SemLock, only for videos, batch_size=1
        self, 
        images,
    ):
        assert self.use_video_streaming_mode
        logger = logging.getLogger(__name__)

        compress_size = getattr(self.config, "compress_size", 1)
        video_long_memory_length = getattr(self.config, "video_long_memory_length", 10)
        video_Turing_memory_length = getattr(self.config, "video_Turing_memory_length", 10)
        video_short_memory_length = getattr(self.config, "video_short_memory_length", 10)  # not used
        video_current_memory_length = getattr(self.config, "video_current_memory_length", 1)
        compress_long_memory_size = getattr(self.config, "compress_long_memory_size", 1)
        compress_Turing_memory_size = getattr(self.config, "compress_Turing_memory_size", 1)
        compress_Turing_update_ratio = getattr(self.config, "compress_Turing_update_ratio", 0.2)
        compress_fn_dic = {
            'drop': drop_feature,
            'merge': merge_feature,
            'kmeans': kmeans_feature,
            'weighted_kmeans': weighted_kmeans_feature,
            'kdrop': k_drop_feature,
            'kmerge': k_merge_feature,
            'uni_kmerge': k_merge_feature,
            'both_kmerge': k_merge_feature,
            'split_kmerge': k_merge_feature,
            'attention': attention_feature,
        }
        
        if type(images) is list or images.ndim == 5:
            # assert len(images) == 1
            images = [image if len(image.shape) == 4 else image.unsqueeze(0) for image in images]  # [B, T, C, H, W]  [1, 1, 3, 224, 224]
            concat_images = torch.cat([image for image in images], dim=0)  # [B*T, C, H, W]
            image_features = self.encode_images(concat_images)  # [B*T, P, D] [1, 256, 1024]
            image_features = self.compress_spatial_features(image_features, compress_size)  # [B*T, P', D] [1, 64, 1024]
            split_sizes = [image.shape[0] for image in images]
            image_features = torch.split(image_features, split_sizes, dim=0)  # [B, T, P, D] [1, 1, 64, 1024]
        else:
            raise NotImplementedError('Should input video frames, not a single image')
        image_feature = image_features[0].detach().to(torch.float16).to(self.device)  # [T, P, D] [1, 64, 1024] # detach to avoid backpropagation
        img_feature_buffer = image_feature.cpu()  # move to cpu

        cur_start = min(video_current_memory_length, image_feature.shape[0])
        if cur_start == 0:
            cur_memory = image_feature[:0]
        else:
            cur_memory = image_feature[-cur_start:]  # Spatial Memory # [L_c, P*P, D] [1, 64,1024]
        long_memory = image_feature
        Turing_memory = image_feature
        if compress_long_memory_size * compress_long_memory_size != long_memory.shape[1]:
            long_memory = self.compress_spatial_features(long_memory, compress_long_memory_size) # [L_l, P'*P', D]
        if compress_Turing_memory_size * compress_Turing_memory_size != Turing_memory.shape[1]:
            Turing_memory = self.compress_spatial_features(Turing_memory, compress_Turing_memory_size) # [L_t, P'*P', D]
        compress_type = self.config.video_sample_type
        if compress_type in compress_fn_dic:
            compress_fn = compress_fn_dic[compress_type]
        else:
            raise NotImplementedError(f'max_length = {self.config.video_max_frames},'
                                        f'while video_sample_type = {compress_type} is not supported yet.')
        long_memory_compreesed = long_memory  # [1, 16, 1024]
        Turing_memory_compreesed = Turing_memory  # [1, 1, 1024]
        # Read old memory from shared memory, do not need an I/O lock
        if self.video_embedding_memory is not None and len(self.video_embedding_memory) > 0:
            old_cur_memory, old_long_memory_compreesed, old_Turing_memory_compreesed, old_img_feature_buffer = self.video_embedding_memory
            old_long_memory_compreesed = old_long_memory_compreesed.to(self.device)
            old_Turing_memory_compreesed = old_Turing_memory_compreesed.to(self.device)
            img_feature_buffer = torch.cat([old_img_feature_buffer, image_feature.cpu()], dim=0)  # Feature Buffer [n, 64, 1024]
            # print("img_feature_buffer.shape=", img_feature_buffer.shape)  # [n, 64, 1024]
            assert isinstance(old_long_memory_compreesed, torch.Tensor) and old_long_memory_compreesed.shape[1:] == long_memory_compreesed.shape[1:]
            long_memory = torch.cat((old_long_memory_compreesed, long_memory_compreesed), dim=0)
            long_memory_compreesed, weight, step_long_indices = compress_fn(long_memory, video_long_memory_length)  # Temporal Memory  [maxsize=25, 16, 1024]
            # print("long_memory_compreesed.shape=", long_memory_compreesed.shape)  # [maxsize=25, 16, 1024]
            # Retrive key frames
            sorted_indices = torch.argsort(weight, descending=True)  # [L_long]
            key_centroids = long_memory[sorted_indices]  # [L_long, P'*P', D]
            key_length = 3
            if key_centroids.shape[0] > key_length:
                key_centroids = key_centroids[:key_length]  # Select top-3 largest clusters
            dists = ((long_memory.unsqueeze(1) - key_centroids.unsqueeze(0)) ** 2).sum(dim=3).sum(dim=2).sqrt()  # [L_long, k_L]
            min_indices = torch.argmin(dists, dim=0)  # [k_L]
            key_memory = img_feature_buffer[min_indices.cpu()].to(self.device)  # Retrieved Memory  [3, 64, 1024]
            cur_memory = torch.cat([key_memory, cur_memory], dim=0)  # [4, 64, 1024]
            Turing_memory = torch.cat((old_Turing_memory_compreesed, Turing_memory_compreesed), dim=0)
            Turing_memory_compreesed, _ = attention_feature(Turing_memory, video_Turing_memory_length, self.attention, update_ratio=compress_Turing_update_ratio)  # Abstract Memory  [maxsize=25, 1, 1024]
            # print("Turing_memory_compreesed.shape=", Turing_memory_compreesed.shape)  # [maxsize=25, 1, 1024]
        # Write to shared memory, need an I/O lock
        with self.video_embedding_mem_lock:
            self.video_embedding_memory[:] = [cur_memory.cpu(), long_memory_compreesed.cpu(), Turing_memory_compreesed.cpu(), img_feature_buffer]  # Only change content
            logger.info(f'Write cur_memory={cur_memory.shape} {cur_memory.dtype}, long_memory_compreesed={long_memory_compreesed.shape} {long_memory_compreesed.dtype}, Turing_memory_compreesed={Turing_memory_compreesed.shape} {Turing_memory_compreesed.dtype}')

        return []
    
    def embed_video_streaming(  # Asynchronous encoding with a SemLock, only for videos, batch_size=1
        self, 
        images,
        chunk_flag,
    ):
        assert self.use_video_streaming_mode
        logger = logging.getLogger(__name__)
        compress_size = getattr(self.config, "compress_size", 1)
        video_long_memory_length = getattr(self.config, "video_long_memory_length", 10)
        video_Turing_memory_length = getattr(self.config, "video_Turing_memory_length", 10)
        video_short_memory_length = getattr(self.config, "video_short_memory_length", 10)  # not used
        video_current_memory_length = getattr(self.config, "video_current_memory_length", 1)
        compress_long_memory_size = getattr(self.config, "compress_long_memory_size", 1)
        compress_Turing_memory_size = getattr(self.config, "compress_Turing_memory_size", 1)
        compress_Turing_update_ratio = getattr(self.config, "compress_Turing_update_ratio", 0.2)
        compress_fn_dic = {
            'drop': drop_feature,
            'merge': merge_feature,
            'kmeans': kmeans_feature,
            'weighted_kmeans': weighted_kmeans_feature,
            'kdrop': k_drop_feature,
            'kmerge': k_merge_feature,
            'uni_kmerge': k_merge_feature,
            'both_kmerge': k_merge_feature,
            'split_kmerge': k_merge_feature,
            'attention': attention_feature,
        }
        
        if type(images) is list or images.ndim == 5:
            # assert len(images) == 1
            images = [image if len(image.shape) == 4 else image.unsqueeze(0) for image in images]  # [B, T, C, H, W]  [1, 1, 3, 224, 224]
            concat_images = torch.cat([image for image in images], dim=0)  # [B*T, C, H, W]
            image_features = self.encode_images(concat_images)  # [B*T, P, D] [1, 256, 1024]
            image_features = self.compress_spatial_features(image_features, compress_size)  # [B*T, P', D] [1, 64, 1024]
            split_sizes = [image.shape[0] for image in images]
            image_features = torch.split(image_features, split_sizes, dim=0)  # [B, T, P, D] [1, 1, 64, 1024]
        else:
            raise NotImplementedError('Should input video frames, not a single image')
        image_feature = image_features[0].detach().to(torch.float16).to(self.device)  # [T, P, D] [1, 64, 1024] # detach to avoid backpropagation
        img_feature_buffer = image_feature.cpu()  # move to cpu

        cur_start = min(video_current_memory_length, image_feature.shape[0])
        if cur_start == 0:
            cur_memory = image_feature[:0]
        else:
            cur_memory = image_feature[-cur_start:]  # Spatial Memory # [L_c, P*P, D] [1, 64,1024]
        long_memory = image_feature
        Turing_memory = image_feature
        if compress_long_memory_size * compress_long_memory_size != long_memory.shape[1]:
            long_memory = self.compress_spatial_features(long_memory, compress_long_memory_size) # [L_l, P'*P', D]
        if compress_Turing_memory_size * compress_Turing_memory_size != Turing_memory.shape[1]:
            Turing_memory = self.compress_spatial_features(Turing_memory, compress_Turing_memory_size) # [L_t, P'*P', D]
        compress_type = self.config.video_sample_type
        if compress_type in compress_fn_dic:
            compress_fn = compress_fn_dic[compress_type]
        else:
            raise NotImplementedError(f'max_length = {self.config.video_max_frames},'
                                        f'while video_sample_type = {compress_type} is not supported yet.')
        long_memory_compreesed = long_memory  # [1, 16, 1024]
        Turing_memory_compreesed = Turing_memory  # [1, 1, 1024]
        # Read old memory from shared memory, do not need an I/O lock
        if self.video_embedding_memory is not None and len(self.video_embedding_memory) > 0:
            old_cur_memory, old_long_memory_compreesed, old_Turing_memory_compreesed, old_img_feature_buffer = self.video_embedding_memory
            old_long_memory_compreesed = old_long_memory_compreesed.to(self.device)
            old_Turing_memory_compreesed = old_Turing_memory_compreesed.to(self.device)
            img_feature_buffer = torch.cat([old_img_feature_buffer, image_feature.cpu()], dim=0)  # Feature Buffer [n, 64, 1024]
            # print("img_feature_buffer.shape=", img_feature_buffer.shape)  # [n, 64, 1024]
            assert isinstance(old_long_memory_compreesed, torch.Tensor) and old_long_memory_compreesed.shape[1:] == long_memory_compreesed.shape[1:]
            long_memory = torch.cat((old_long_memory_compreesed, long_memory_compreesed), dim=0)
            long_memory_compreesed, weight, step_long_indices = compress_fn(long_memory, video_long_memory_length)  # Temporal Memory  [maxsize=25, 16, 1024]
            # print("long_memory_compreesed.shape=", long_memory_compreesed.shape)  # [maxsize=25, 16, 1024]
            # Retrive key frames
            sorted_indices = torch.argsort(weight, descending=True)  # [L_long]
            key_centroids = long_memory[sorted_indices]  # [L_long, P'*P', D]
            key_length = 3
            if key_centroids.shape[0] > key_length:
                key_centroids = key_centroids[:key_length]  # Select top-3 largest clusters
            dists = ((long_memory.unsqueeze(1) - key_centroids.unsqueeze(0)) ** 2).sum(dim=3).sum(dim=2).sqrt()  # [L_long, k_L]
            min_indices = torch.argmin(dists, dim=0)  # [k_L]
            key_memory = img_feature_buffer[min_indices.cpu()].to(self.device)  # Retrieved Memory  [3, 64, 1024]
            cur_memory = torch.cat([key_memory, cur_memory], dim=0)  # [4, 64, 1024]
            Turing_memory = torch.cat((old_Turing_memory_compreesed, Turing_memory_compreesed), dim=0)
            Turing_memory_compreesed, _ = attention_feature(Turing_memory, video_Turing_memory_length, self.attention, update_ratio=compress_Turing_update_ratio)  # Abstract Memory  [maxsize=25, 1, 1024]
            # print("Turing_memory_compreesed.shape=", Turing_memory_compreesed.shape)  # [maxsize=25, 1, 1024]
        # Write to shared memory, need an I/O lock
        with self.video_embedding_mem_lock:
            self.video_embedding_memory[:] = [cur_memory.cpu(), long_memory_compreesed.cpu(), Turing_memory_compreesed.cpu(), img_feature_buffer]  # Only change content
            logger.info(f'Write cur_memory={cur_memory.shape} {cur_memory.dtype}, long_memory_compreesed={long_memory_compreesed.shape} {long_memory_compreesed.dtype}, Turing_memory_compreesed={Turing_memory_compreesed.shape} {Turing_memory_compreesed.dtype}')
            image_feature = torch.cat([Turing_memory_compreesed.flatten(0, 1), long_memory_compreesed.flatten(0, 1), cur_memory.flatten(0, 1)], dim=0)

            if chunk_flag:
                print("flag triggered")
                image_feature = image_feature.to(self.device)
                self.recurrent_memory_transformer = self.recurrent_memory_transformer.to(self.device)
                self.r_memory, _ = self.recurrent_memory_transformer.forward(image_feature, self.r_memory)
                self.recurrent_memory[:] = [self.r_memory.cpu()]  # 将张量转换为 NumPy 数组并存储
                print("recurrent_memory", self.r_memory.shape)
        return []

    def initialize_vision_tokenizer(self, model_args, tokenizer):
        if model_args.mm_use_im_patch_token:
            tokenizer.add_tokens([DEFAULT_IMAGE_PATCH_TOKEN], special_tokens=True)  # add special image token to vocabulary
            self.resize_token_embeddings(len(tokenizer))  # resizes the model's embedding layer

        if model_args.mm_use_im_start_end:
            num_new_tokens = tokenizer.add_tokens([DEFAULT_IM_START_TOKEN, DEFAULT_IM_END_TOKEN], special_tokens=True)
            self.resize_token_embeddings(len(tokenizer))

            if num_new_tokens > 0:
                input_embeddings = self.get_input_embeddings().weight.data
                output_embeddings = self.get_output_embeddings().weight.data

                input_embeddings_avg = input_embeddings[:-num_new_tokens].mean(
                    dim=0, keepdim=True)
                output_embeddings_avg = output_embeddings[:-num_new_tokens].mean(
                    dim=0, keepdim=True)

                input_embeddings[-num_new_tokens:] = input_embeddings_avg  # Initializes the new tokens' embeddings by average embedding values.
                output_embeddings[-num_new_tokens:] = output_embeddings_avg

            if model_args.tune_mm_mlp_adapter:
                for p in self.get_input_embeddings().parameters():
                    p.requires_grad = True
                for p in self.get_output_embeddings().parameters():
                    p.requires_grad = False

            if model_args.pretrain_mm_mlp_adapter:
                mm_projector_weights = torch.load(model_args.pretrain_mm_mlp_adapter, map_location='cpu')
                embed_tokens_weight = mm_projector_weights['model.embed_tokens.weight']
                assert num_new_tokens == 2
                if input_embeddings.shape == embed_tokens_weight.shape:
                    input_embeddings[-num_new_tokens:] = embed_tokens_weight[-num_new_tokens:]
                elif embed_tokens_weight.shape[0] == num_new_tokens:
                    input_embeddings[-num_new_tokens:] = embed_tokens_weight
                else:
                    raise ValueError(f"Unexpected embed_tokens_weight shape. Pretrained: {embed_tokens_weight.shape}. Current: {input_embeddings.shape}. Numer of new tokens: {num_new_tokens}.")
        elif model_args.mm_use_im_patch_token:
            if model_args.tune_mm_mlp_adapter:
                for p in self.get_input_embeddings().parameters():
                    p.requires_grad = False
                for p in self.get_output_embeddings().parameters():
                    p.requires_grad = False<|MERGE_RESOLUTION|>--- conflicted
+++ resolved
@@ -383,50 +383,6 @@
                                         f'while video_sample_type = {compress_type} is not supported yet.')
         new_image_features = []
         for img_feature in image_features:  # [T, P*P, D]
-<<<<<<< HEAD
-            cur_start = min(video_current_memory_length, img_feature.shape[0])
-            ### Calc Spatial Memory
-            if cur_start == 0:
-                cur_memory = img_feature[:0]
-                long_memory = img_feature
-                Turing_memory = img_feature
-            else:
-                cur_memory = img_feature[-cur_start:]  # [C, P*P, D]
-                long_memory = img_feature[:-cur_start]  # [L, P*P, D]
-                Turing_memory = img_feature[:-cur_start]  # [L, P*P, D]
-            if compress_long_memory_size * compress_long_memory_size != long_memory.shape[1]:
-                long_memory = self.compress_spatial_features(long_memory, compress_long_memory_size) # [L, P'*P', D]
-            if compress_Turing_memory_size * compress_Turing_memory_size != Turing_memory.shape[1]:
-                Turing_memory = self.compress_spatial_features(Turing_memory, compress_Turing_memory_size) # [L, P'*P', D]
-            ### Calc Temporal Memory
-            if video_long_memory_length == 0 or long_memory.shape[0] == 0:
-                long_memory_compreesed = long_memory[:0]
-            else:
-                long_memory_compreesed, weight, step_long_indices = compress_fn(long_memory, video_long_memory_length) # [L_long, P'*P', D], [L_long]
-                ### Calc Retrieved Memory
-                sorted_indices = torch.argsort(weight, descending=True)  # [L_long]
-                key_centroids = long_memory[sorted_indices]  # [L_long, P'*P', D]
-                key_length = 3
-                if key_centroids.shape[0] > key_length:
-                    key_centroids = key_centroids[:key_length]
-                dists = ((long_memory.unsqueeze(1) - key_centroids.unsqueeze(0)) ** 2).sum(dim=3).sum(dim=2).sqrt()  # [L_long, k_L]
-                min_indices = torch.argmin(dists, dim=0)  # [k_L]
-                key_memory = img_feature[min_indices]
-                cur_memory = torch.cat([key_memory, cur_memory], dim=0)
-            ### Calc Abstract Memory
-            if video_Turing_memory_length == 0 or Turing_memory.shape[0] == 0:
-                Turing_memory_compreesed = Turing_memory[:0]
-            else:
-                Turing_memory_compreesed, _ = attention_feature(Turing_memory, video_Turing_memory_length, self.attention, update_ratio=compress_Turing_update_ratio)
-            memory_feature = torch.cat([Turing_memory_compreesed.flatten(0, 1), long_memory_compreesed.flatten(0, 1), cur_memory.flatten(0, 1)], dim=0)
-            ### Calc Recurrent Memory
-            self.recurrent_memory_transformer = self.recurrent_memory_transformer.to(self.device)
-            if self.recurrent_memory is not None:
-                self.recurrent_memory = self.recurrent_memory.detach()
-            self.recurrent_memory, _ = self.recurrent_memory_transformer.forward(hidden_states=memory_feature, recurrent_memory=self.recurrent_memory)  # append recurrent memory
-            memory_feature = torch.cat([Turing_memory_compreesed.flatten(0, 1), long_memory_compreesed.flatten(0, 1), cur_memory.flatten(0, 1), self.recurrent_memory.flatten(0, 1)], dim=0)
-            new_image_features.append(memory_feature)
-=======
             boundaries = segment(img_feature.mean(dim=1))
             segments = []
             prev_idx = 0
@@ -474,7 +430,7 @@
                 memory_feature = torch.cat([Turing_memory_compreesed.flatten(0, 1), long_memory_compreesed.flatten(0, 1), cur_memory.flatten(0, 1), recurrent_memory.flatten(0, 1)], dim=0)
                 compressed_segments.append(memory_feature)
             new_image_features.append(torch.cat(compressed_segments, dim=0))
->>>>>>> 847a87b7
+            
         return new_image_features
 
     def cat_proj(self, all_features):  # concatenate features and project them together
